--- conflicted
+++ resolved
@@ -19,11 +19,7 @@
 from .netmhcii_pan import NetMHCIIpan
 from .random_predictor import RandomBindingPredictor
 
-<<<<<<< HEAD
-__version__ = "1.6.1"
-=======
-__version__ = "1.6.5"
->>>>>>> 5df63d27
+__version__ = "1.6.6"
 
 __all__ = [
     "BindingPrediction",
